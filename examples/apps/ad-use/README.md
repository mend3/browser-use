# Ad-Use

Automatically generate Instagram ads from any landing page using browser agents and Google's Nano Banana 🍌 image generation model.

<<<<<<< HEAD
[!WARNING]
This demo requires browser-use v0.7.4+.
=======
> [!WARNING]
> This demo requires browser-use v0.7.4+.
>>>>>>> 4966c9e3

https://github.com/user-attachments/assets/7fab54a9-b36b-4fba-ab98-a438f2b86b7e

## Features

1. Agent visits your target website
2. Captures brand name, tagline, and key selling points
3. Takes a clean screenshot for design reference
4. Creates a scroll-stopping Instagram ad with 🍌

## Setup

Make sure the newest version of browser-use is installed (with screenshot functionality):
```bash
pip install -U browser-use
```

Export your Gemini API key, get it from: [Google AI Studio](https://makersuite.google.com/app/apikey) 
```
export GOOGLE_API_KEY='your-google-api-key-here'
```

Clone the repo and cd into the app folder
```bash
git clone https://github.com/browser-use/browser-use.git
cd browser-use/examples/apps/ad-use
```

## Normal Usage

```bash
# Basic - Generate ad from any website
python ad_generator.py https://www.apple.com/iphone-17-pro/

# Debug Mode - See the browser in action
python ad_generator.py https://www.apple.com/iphone-17-pro/ --debug
```

## Programmatic Usage
```python
import asyncio
from ad_generator import create_ad_from_landing_page

async def main():
    results = await create_ad_from_landing_page(
        url="https://your-landing-page.com",
        debug=False
    )
    print(f"Generated ads: {results}")

asyncio.run(main())
```

## Output

Generated ads are saved in the `output/` directory with:
- **PNG image files** (ad_style_timestamp.png) - Actual generated ads from Gemini 2.5 Flash Image
- **Prompt files** (ad_style_timestamp_prompt.txt) - The prompts used for generation  
- **Landing page screenshots** for reference

## License

MIT<|MERGE_RESOLUTION|>--- conflicted
+++ resolved
@@ -2,13 +2,8 @@
 
 Automatically generate Instagram ads from any landing page using browser agents and Google's Nano Banana 🍌 image generation model.
 
-<<<<<<< HEAD
-[!WARNING]
-This demo requires browser-use v0.7.4+.
-=======
 > [!WARNING]
-> This demo requires browser-use v0.7.4+.
->>>>>>> 4966c9e3
+> This demo requires browser-use v0.7.7+.
 
 https://github.com/user-attachments/assets/7fab54a9-b36b-4fba-ab98-a438f2b86b7e
 
